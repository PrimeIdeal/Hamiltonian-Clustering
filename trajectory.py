--- conflicted
+++ resolved
@@ -14,11 +14,6 @@
 
 import numpy as np 
 import math as m
-<<<<<<< HEAD
-
-=======
-from model.math.ODESolve import leapfrog as leapfrog
->>>>>>> 6bdac5f2
 
 def euclidean(E1, E2):
     """
@@ -142,121 +137,8 @@
         Value of the time derivatives at (E, t)
     """
 
-<<<<<<< HEAD
     Hx, Hp, diff, mod = (_H_partial(D, E, 'x'), _H_partial(D, E, 'p'),
                          H(D, E) - H_r, f(D, E, k, stage))
     dx_dt = mod * (Hp - Hx * diff ** (1 / 3))
     dp_dt = - mod * (Hx + Hp*diff ** (1 / 3))
-    return np.array([dx_dt, dp_dt], float)
-=======
-    Hx, Hp, diff, mod = H_partial(E, 'x'), H_partial(E, 'p'), H(E)-H_r, f(E, k, stage)
-    dxdt, dpdt = mod*(Hp - Hx*diff**(1/3)), -mod*(Hx + Hp*diff**(1/3))
-
-    return np.array([dxdt, dpdt], float)
-
-def compute_trajectory(E_initial, data, H_r, h, k1, k2, delta1, delta2, maxcount=5):
-    """
-    Computes trajectory corresponding to E_initial and reference level ref_level, subject
-    to the Hamiltonian defined by the points in dataset.
-
-    Parameters
-    ----------
-    E_initial : ndarray
-        Initial point of the trajectory in phase space
-    data : array
-        The array of our observed data points
-    ref_level : float
-        The reference level for the trajectory to be computed. Must be in (0, 1)
-    h : float
-        Step size for the ODE solver. Must be > 0
-    k1 : float
-        Tuning parameter for stage 1 of the trajectory computation. Must be > 0
-    k2 : float
-        Tuning parameter for stage 2 of the trajectory computation. Must be > 0
-    delta1 : float
-        Target error for stage 1 of the trajectory computation. Must be < h
-    delta2 : float
-        Target error for stage 2 of the trajectory computation. Must be < h
-    maxcount : int
-        Number of consecutive checks on periodicity before trajectory is 
-        determined to be closed. Defaults to 5
-
-    Returns
-    -------
-    list
-        x-coordinates of the trajectory S
-    list
-        p-coordinates of the trajectory S
-    """
-
-    def trajectory_reached(E, H_r, delta1):
-        """
-        Determines if the solution of the first stage of the modified dynamics
-        has reached the trajectory S to be computed, ie. if H(E) = H_r.
-
-        Parameters
-        ----------
-        E : ndarray
-            Point in phase space
-        H_r : float
-            Reference level for the trajectory to be computed. 0 < H_r < 1
-        delta : float
-            Target error for H
-
-        Returns
-        -------
-        bool
-            True if H(E) is within delta of H_r, False otherwise
-        """
-        
-        return abs(H(E)-H_r) < delta1
-
-    D, H_r = data, ref_level
-    S = E_initial
-    t1, t2 = 0, 0
-
-    # Stage 1
-    stage = 1
-    k = k1
-    half = None 
-
-    # ADDITIONAL FEATURES
-    # -------------------
-    # add visualization/analysis for optimizing convergeance
-    # output E_current at each step
-    
-    # add convergence counter
-    iter_counter = 0
-    iter_max = 1000
-
-    # conditional 1 on reaching target accuracy of delta1 w.r.t. |H(E) - H_r|
-    # conditional 2 on reaching maximum of 1000 iterations
-    while not trajectory_reached(S, H_r, delta1) and iter_counter <= iter_max:
-        S, half = leapfrog(S, half, dynamics, t1, h)
-        t1 += h
-        iter_counter = iter_counter + 1
-
-    # Stage 2
-    stage = 2
-    k = k2
-    closed = False
-    count_within_range = 0
-    half = None
-    x_list, p_list = [S[0]], [S[1]] # need to replace with something faster than lists
-
-    while not closed:
-        S, half = leapfrog(S, half, dynamics, t2, h)
-        x_list.append(S[0])
-        p_list.append(S[1])
-        t2 += h
-        S_inspected = np.array([x_list[count_within_range], p_list[count_within_range]])
-        if euclidean(S_inspected, S) < delta2:
-            count_within_range += 1
-        else:
-            if count_within_range > 0:
-                count_within_range = 0
-        if count_within_range >= maxcount:
-            closed = True
-    
-    return x_list[:-maxcount], p_list[:-maxcount]
->>>>>>> 6bdac5f2
+    return np.array([dx_dt, dp_dt], float)